--- conflicted
+++ resolved
@@ -1,20 +1,10 @@
-<<<<<<< HEAD
-import csv
-
-from flask import Flask, request, jsonify
-
-from User import User
-from furniture import FurnitureFactory
-from inventory import Inventory
-from shopping_cart import ShoppingCart
-=======
 from flask import Flask, request, jsonify
 from flask_httpauth import HTTPBasicAuth
+from furniture import FurnitureFactory
 from User import User
 from shopping_cart import ShoppingCart
 from inventory import Inventory
-
->>>>>>> 3dbdf79d
+import csv
 
 app = Flask(__name__)
 auth = HTTPBasicAuth()
@@ -36,13 +26,9 @@
 def home():
     return "Welcome to the Online Furniture Store API!"
 
-
-<<<<<<< HEAD
 # User registration
 @app.route('/user/register', methods=['POST'])
-=======
-@app.route("/user/register", methods=["POST"])  # User Registration
->>>>>>> 3dbdf79d
+
 def register_user():
     data = request.json
     email = data["email"]
@@ -82,18 +68,6 @@
             "order_history": user.view_order_history(),
         }})
 
-
-<<<<<<< HEAD
-@app.route('/furniture', methods=['GET'])
-=======
-@app.route("/furniture", methods=["GET"])  # Show all the furniture currently existent in inventory
->>>>>>> 3dbdf79d
-def get_furniture():
-    furniture_list = inventory.get_all_items()
-    return jsonify(furniture_list)
-
-<<<<<<< HEAD
-
 # Get a single furniture item by ID
 @app.route('/furniture/<u_id>', methods=['GET'])
 def get_furniture_item(u_id):
@@ -107,9 +81,6 @@
                     'available_quantity': item.available_quantity
                 })
     return jsonify({'error': 'Item not found'}), 404
-
-=======
->>>>>>> 3dbdf79d
 
 # Add item to shopping cart
 @app.route("/cart/add", methods=["PUT"])
