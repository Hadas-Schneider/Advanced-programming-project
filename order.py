--- conflicted
+++ resolved
@@ -1,10 +1,7 @@
 import uuid
 import csv
 import os
-<<<<<<< HEAD
-=======
 
->>>>>>> 67310b11
 
 class Order:
     """
