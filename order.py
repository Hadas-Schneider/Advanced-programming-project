--- conflicted
+++ resolved
@@ -67,12 +67,9 @@
             items_str = "|".join([f"{name} x {quantity} (${price:.2f})"
                                   for name, quantity, price in self.items])
 
-<<<<<<< HEAD
             writer.writerow([self.order_id, self.user.email, self.shipping_address, self.payment_method, items_str,
                             f"${self.total_price:.2f}", self.status])
 
-=======
->>>>>>> cd0f4b86
     @staticmethod
     def load_orders_from_csv(filename="orders.csv"):
         """
